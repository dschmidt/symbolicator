--- conflicted
+++ resolved
@@ -505,7 +505,6 @@
             }
         }
 
-<<<<<<< HEAD
         future::join_all(self.inner.into_iter().enumerate().map(
             move |(i, (mut object_info, _))| {
                 if !referenced_objects.contains(&i) {
@@ -543,71 +542,6 @@
                 )
             },
         ))
-=======
-        future::join_all(
-            self.inner
-                .into_iter()
-                .enumerate()
-                .map(move |(i, (object_info, _, _))| {
-                    if !referenced_objects.contains(&i) {
-                        return Either::B(
-                            Ok((object_info, None, DebugFileStatus::Unused)).into_future(),
-                        );
-                    }
-
-                    Either::A(
-                        symcache_actor
-                            .send(
-                                FetchSymCache {
-                                    object_type: object_info.ty.clone(),
-                                    identifier: object_id_from_object_info(&object_info),
-                                    sources: sources.clone(),
-                                    scope: scope.clone(),
-                                }
-                                .sentry_hub_new_from_current(),
-                            )
-                            .map_err(|_| SymbolicationError::Mailbox)
-                            .and_then(|result| {
-                                result
-                                    .and_then(|symcache| match symcache.parse()? {
-                                        Some(_) => Ok((Some(symcache), DebugFileStatus::Found)),
-                                        None => {
-                                            Ok((Some(symcache), DebugFileStatus::MissingDebugFile))
-                                        }
-                                    })
-                                    .or_else(|e| {
-                                        let status = match e.kind() {
-                                            SymCacheErrorKind::Fetching => {
-                                                DebugFileStatus::FetchingFailed
-                                            }
-
-                                            // Timeouts of object downloads are caught by
-                                            // FetchingFailed
-                                            SymCacheErrorKind::Timeout => DebugFileStatus::TooLarge,
-
-                                            SymCacheErrorKind::ObjectParsing => {
-                                                DebugFileStatus::MalformedDebugFile
-                                            }
-
-                                            _ => {
-                                                // Just in case we didn't handle an error properly,
-                                                // capture it here. If an error was captured with
-                                                // `capture_fail` further down in the callstack, it
-                                                // should be explicitly handled here as a
-                                                // SymCacheErrorKind variant.
-                                                capture_fail(&*e);
-                                                DebugFileStatus::Other
-                                            }
-                                        };
-
-                                        Ok((None, status))
-                                    })
-                            })
-                            .map(move |(symcache, status)| (object_info, symcache, status)),
-                    )
-                }),
-        )
->>>>>>> 39f5dfad
         .map(|results| SymCacheLookup {
             inner: results.into_iter().collect(),
         })
@@ -988,6 +922,11 @@
             CfiCacheErrorKind::ObjectParsing => ObjectFileStatus::Malformed,
 
             _ => {
+                // Just in case we didn't handle an error properly,
+                // capture it here. If an error was captured with
+                // `capture_fail` further down in the callstack, it
+                // should be explicitly handled here as a
+                // SymCacheErrorKind variant.
                 capture_fail(e);
                 ObjectFileStatus::Other
             }
@@ -1003,6 +942,11 @@
             SymCacheErrorKind::Timeout => ObjectFileStatus::Timeout,
             SymCacheErrorKind::ObjectParsing => ObjectFileStatus::Malformed,
             _ => {
+                // Just in case we didn't handle an error properly,
+                // capture it here. If an error was captured with
+                // `capture_fail` further down in the callstack, it
+                // should be explicitly handled here as a
+                // SymCacheErrorKind variant.
                 capture_fail(e);
                 ObjectFileStatus::Other
             }
